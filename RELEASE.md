--- conflicted
+++ resolved
@@ -1,14 +1,16 @@
 # ICHTHYOP Release notes
+
+## Changes in 3.3.12
+
+### Bug fix
+
+- Consideration of the case where HH:mm is not provided in units (issues #22) 
 
 ## Changes in 3.3.11
 
 ### Bug fix
 
-<<<<<<< HEAD
-- Consideration of the case where HH:mm is not provided in units (issues #22) 
-=======
 - Resolve a problem in the saving of XML Zone files on Windows. Encoding was automatically set to Cp1512, not handled by XML. Now UTF-8 should be saved. Bug was corrected for configuration files in 3.3.6 but not for zone files.
->>>>>>> ed3f4456
 
 ## Changes in 3.3.10
 
