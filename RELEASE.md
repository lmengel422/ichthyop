# ICHTHYOP Release notes

## Changes in Ichthyop 3.3.7

### New features

- Remove all warnings (VSCode)
- Remove deprecated NetCDF functions, use new NetCDF implementation
- Re-add the `WaveDriftFileAction.java` file.
- New constructor for the `InterAnnualCalendar` object
- Saving the stage values in the `DebGrowthAction.java`

### Bug fix

- Correction of the pC calculation in the classical DEB (forgot Tahr correction) + change starvation correction (`||` instead of `&&`)
<<<<<<< HEAD
- Correction in the saving of zones areas: `zoneX` is the dimension (number of points) while `coord_zoneX` is the coordinates of each point. Allows to read file using Python Xarray without problems.
=======
- Correction in the time management in Ichthtyop. Use `LocalDateTime` extensively.

>>>>>>> 9e9c6ff9
## Changes in Ichthyop 3.3.6

### Bug fixes

- Resolve a problem in the saving of XML files on Windows. Encoding was automatically set to Cp1512, not handled by XML. Now UTF-8 should be saved.

## Changes in Ichthyop 3.3.5

### New features

- Automatic compilation tests using GitHub actions
- Badges on README.md.
- New License to allow connections with Zenodo (GPL-3)
- Adding debugging stuff that saves W computed by Ichthyop and leaves program

### Bug fixes

- Deactivate the `compile on save` Netbeans feature (compilation errors not always detected)
- Correction of a bug in the `TxtFileRelease` class. In 3.3.4, changes were made to insure that the output drifter dimension has the same size as the effectively released particles, but in fact the file has a 0 drifter dimension. Moved back to previous state, with the display of a warning message.

## Changes in Ichthyop 3.3.4

### Bug fixes

- Correction in the reading of gdepT/gdepW in NemoDataset (use of `round` instead of `floor`)
- Possibility to use DEB length criterion for the RecruitmentAction (no more conflict with traditional growth actions like linear)
- Debugging the configuration update manager (work from resource stream rather than URL, which failed when running the jar file directly)

### New features

- Adding NEMO in 2D
- Possibility to read Roms W field instead of computing it (not fully satisfying though)
- Nyctemeral migration not active if the target depth is below the local sea floor
- Moving to Maven Java system (easier compilation using `mvn -B package`).
- Adding possibility to run Ichthyop in map coordinates rather than in lon/lat (developped for polar application, Dennis Jongsomjit).
- Adding functional response to linear growth action (implies reading food variable if activated)

## Changes in Ichthyop 3.3.3

### Bug fixes

- Correction in the calculation of W in NEMO dataset using divergence equation.

### New features

- Taking into account partial steps in NEMO dataset.

## Changes since Ichthyop 3.2

### Bug fixes:
* ROMS3D the VertCoordType global attribute was not read correctly and lead to incorrect calculation of the vertical levels.
* RungeKutta scheme now works in backward for 2D simulations
* The 'zone' output variable displays -99 for particles that have not been released yet (used to be zero, which is incorrect information)
* The 'release_zone' output variable now works with multiple release events (only the first release event would be written in the variable and all other particle release zones were set to zero)
* Horizontal dispersion now works in backward mode
* Multi release events works in backward mode
* NaN values for U and V velocities are handled with MARS2D and ROMS2D
* Zone display in Step 3 Mapper has been improved. A zone is now drawed cell by cell, as it is done in the preview. The approach has a few inconvinients though (i) when zones overlap the last one drawn will cover the other ones; (ii) the zone defined in the output NetCDF files prior to this commit will not be drawable anymore; (iii) the WMSMapper.java needs the Dataset to be initialized to be able to draw the zones. Which is fine if the user draw the zones just after running the simulation. It will be an issue when the mapping is down at an other time. Nonetheless the user can still load the corresponding configuration file and click on Preview to initialize the dataset.
* Random generator number in the horizontal dispersion process was always initialised with the same seed. Set a unique seed for every run.

### New features:
* Linear growth can define custom larval stages with length thresholds
* "Patches in zones" release mode accepts a new parameter "per_zone" to indicate whether the number of particles is global (as it used to be) or per release zones (new feature).
* New plugin for ROMS3D OpenDAP
* All the Dataset plugins detect automatically the unit of the time value by reading variable attribute "units". It can be either seconds or days, but can be easily extended to other units on demand.
* Added command line option -quiet in the batch mode for printing only error message
* New module 'Active swimming'. Swimming velocity is provided as an age function in a separated CSV file. The module accepts two modes : the input swimming velocity can either be constant (the particle always swims at the defined velocity) or random (the particle swims at random velocity among [0, 2 * defined velocity]). Swimming is isotropic.
* New plugin for NOVELTIS data (from local NetCDF files)
* New plugin for Mercator2D data (from local NetCDF files), regular grid
* New plugin for OSCAR data (from local NetCDF files and from OpenDAP) http://www.oscar.noaa.gov/
* Vertical migration: user can define depth at day and depth at night as functions of age, provided in CSV files.
* Multithread option in Population.java can be set to TRUE. Experimental feature though, might not work satisfactorily yet.
* New growth function SoleGrowthAction.java dlength = c1[stage] * Math.pow(temperature, c2[stage]) * dt_day. c1 and c2 are user defined and depend on user defined length stages
* NemoDataset, new parameter read_var_w = true/false whether the W variable should be read or recalculated
* Replaced ClimatoCalendar by Day360Calendar which takes into account an Origin of time (same parameter used for the Gregorian Calendar).
* NemoDataset, added new function to reconstruct three-dimensional e3t field from e3t_0, e3t_ps and mbathy

 
### Requirement

Java >= 1.8

### Run Ichthyop 

Double click on the JAR file or run it from commmand line 'java -jar ichthyop-3.3.jar'

### License information

This program is free software: you can redistribute it and/or modify it under the terms of the GNU General Public License as published by the Free Software Foundation, either version 3 of the License, or (at your option) any later version.

This program is distributed in the hope that it will be useful, but WITHOUT ANY WARRANTY; without even the implied warranty of MERCHANTABILITY or FITNESS FOR A PARTICULAR PURPOSE. See the GNU General Public License for more details.

For details about the GNU General Public License, please see http://www.gnu.org/licenses/

### Description of files and folders

% Files
ichthyop-3.3.jar, java exectuable
readme.txt --> this document

% Directories
cfg --> Ichthyop configuration folder
lib --> Necessary libraries to run the program
input --> Basic NetCDF input files used for the examples

##  From 3.1 to 3.2
### Bug fixes:
Multi release events - Some particles were overwritten at new release event.
Mapping - The JVM would often crash (architecture and version dependant) when trying to retrieve map background though the computer is offline or behind a proxy. Created and offline tile factory.
Bactracking - Multi release event did not work in backward mode.

### New features:
Dataset - Ichthyop can read Symphonie (http://sirocco.omp.obs-mip.fr/outils/Symphonie/Accueil/SymphoAccueil.htm) NetCDF output files.
Lethal temperature - Added a hot lethal temperature. Lethal temperatures (both cold and hot) can be provided as a function of particle age, in a CSV file.
Buoyancy - Egg density can be provided as a function of age, in a CSV file. 

## From 3.0b to 3.1
### Bug fixes:
Configuration panel - Crashed at displaying a block with no visible parameter.
Backtracking - Used to crash for particles reaching the edge of the domain.
Backtracking - Did not work in batch neither SERIAL mode.
Backtracking - Time spans were incorrectly defined for KMZ export.
Backtracking - Multiple release events was not supported.
Zone editor - Ensured all floating numbers are dot-separated. Bathymetric mask was always enabled even though the checkbox was not selected.
Release particles - Application did not warn the user when attempting to release particles under the bottom or above the surface.
Dataset - Application used to throw an 'IOException, two many files opened' when working with many NetCDF input files.
OPA NEMO - computation of the vertical velocity was not correct. Now requires fields e3u_ps & e3v_ps.
Configuration menu - Save as button did not work.
Gregorian calendar - The time converter generated a 24h offset on leap years only.
ROMS Dataset - Wrong calculation of the NEW type of vertical coordinate.
Coastal advection - 


### New features:
Coastline behavior - Now there is a parameter to control coastal behavior. Particle might beach, bounce on the coastline as a billiard ball or just standstill.
Mars - Handles generalized sigma level (Mars V8).
Mars - Handles rotated domains (lon & lat as two dimensional fields).
WMS - Broaden the zoom range.
Recruitment stain - Look for recruited particles within an area defined by a central point and a radius.
NetCDF library updated to last version (4.2 April 2011)
Dataset - Added an option to deactivate a thorough and expensive sorting of the NetCDF input files when the files are already chronologically sorted.<|MERGE_RESOLUTION|>--- conflicted
+++ resolved
@@ -13,12 +13,9 @@
 ### Bug fix
 
 - Correction of the pC calculation in the classical DEB (forgot Tahr correction) + change starvation correction (`||` instead of `&&`)
-<<<<<<< HEAD
 - Correction in the saving of zones areas: `zoneX` is the dimension (number of points) while `coord_zoneX` is the coordinates of each point. Allows to read file using Python Xarray without problems.
-=======
 - Correction in the time management in Ichthtyop. Use `LocalDateTime` extensively.
 
->>>>>>> 9e9c6ff9
 ## Changes in Ichthyop 3.3.6
 
 ### Bug fixes
