<?xml version="1.0" encoding="UTF-8"?>
<!--

ICHTHYOP, a Lagrangian tool for simulating ichthyoplankton dynamics
http://www.ichthyop.org

Copyright (C) IRD (Institut de Recherce pour le Developpement) 2006-2020
http://www.ird.fr

Main developper: Philippe VERLEY (philippe.verley@ird.fr), Nicolas Barrier (nicolas.barrier@ird.fr)
Contributors (alphabetically sorted):
Gwendoline ANDRES, Sylvain BONHOMMEAU, Bruno BLANKE, Timothée BROCHIER,
Christophe HOURDIN, Mariem JELASSI, David KAPLAN, Fabrice LECORNU,
Christophe LETT, Christian MULLON, Carolina PARADA, Pierrick PENVEN,
Stephane POUS, Nathan PUTMAN.

Ichthyop is a free Java tool designed to study the effects of physical and
biological factors on ichthyoplankton dynamics. It incorporates the most
important processes involved in fish early life: spawning, movement, growth,
mortality and recruitment. The tool uses as input time series of velocity,
temperature and salinity fields archived from oceanic models such as NEMO,
ROMS, MARS or SYMPHONIE. It runs with a user-friendly graphic interface and
generates output files that can be post-processed easily using graphic and
statistical software. 

To cite Ichthyop, please refer to Lett et al. 2008
A Lagrangian Tool for Modelling Ichthyoplankton Dynamics
Environmental Modelling & Software 23, no. 9 (September 2008) 1210-1214
doi:10.1016/j.envsoft.2008.02.005

This program is free software: you can redistribute it and/or modify
it under the terms of the GNU General Public License as published by
the Free Software Foundation (version 3 of the License). For a full 
description, see the LICENSE file.

This program is distributed in the hope that it will be useful,
but WITHOUT ANY WARRANTY; without even the implied warranty of
MERCHANTABILITY or FITNESS FOR A PARTICULAR PURPOSE.  See the
GNU General Public License for more details.

You should have received a copy of the GNU General Public License
along with this program.  If not, see <https://www.gnu.org/licenses/>.

-->


<project>
    <!-- Maven properties -->
    <modelVersion>4.0.0</modelVersion>
    <groupId>org.previmer</groupId>
    <artifactId>ichthyop</artifactId>
    <version>3.3.13</version>
    <packaging>jar</packaging>
    <name>Ichthyop</name>
    <description></description>
    
    <!-- Project properties -->
    <properties>
        <project.build.sourceEncoding>UTF-8</project.build.sourceEncoding>
<<<<<<< HEAD
        <maven.compiler.release>11</maven.compiler.release>
=======
        <maven.compiler.source>11</maven.compiler.source>
        <maven.compiler.target>11</maven.compiler.target>
>>>>>>> 2f804677
        <mainClass>org.previmer.ichthyop.ui.IchthyopApp</mainClass>
    </properties>
    
    <!-- Libraries declarations -->

    <!-- Address to the libraries repositories -->
    <repositories>
        <!-- Default Maven repository -->
        <repository>
            <id>default</id>
            <url>http://repo.maven.apache.org/maven2/</url>
        </repository>
        
        <!-- Local repository -->
        <repository>
            <id>project.local</id>
            <name>project</name>
            <url>file:${project.basedir}/local/</url>
        </repository>
        
        <!-- NetCDF releases repository -->
        <repository>
            <snapshots>
                <enabled>true</enabled>
            </snapshots>
            <id>amap-maven-central</id>
            <name>libs-release</name>
            <url>https://artifacts.unidata.ucar.edu/repository/unidata-releases/</url>
        </repository>
        
        <!-- NetCDF snapshots repository -->
        <repository>
            <id>amap-maven-snapshots</id>
            <name>libs-snapshot</name>
            <url>https://artifacts.unidata.ucar.edu/repository/unidata-snapshots/</url>
        </repository>
    </repositories>
    
    <build>
        
        <filters>
            <filter>
                src/main/filters/IchthyopApp.filters
            </filter>                     
        </filters>

        <resources>
            
            <resource>
                <directory>src/main/resources/</directory>
                <excludes>
                    <exclude>*.png</exclude>
                </excludes>
                <filtering>true</filtering>
            </resource>
            
            <resource>
                <directory>src/main/resources/</directory>
                <excludes>
                    <exclude>*.properties</exclude>
                </excludes>
            </resource>
            
        </resources>
               
        <plugins>
        
            <plugin>
                <groupId>org.apache.maven.plugins</groupId>
                <artifactId>maven-javadoc-plugin</artifactId>
                <version>3.4.0</version>
                <configuration>
                    <outputDirectory>doc/_static/javadoc</outputDirectory>
                    <reportOutputDirectory>doc/_static/javadoc</reportOutputDirectory>
                    <failOnError>false</failOnError>
                </configuration>
                <executions>
                    <execution>
                        <goals>
                            <goal>javadoc</goal>
                        </goals>
                        <id>execution1</id>
                        <phase>package</phase>
                    </execution>
                </executions>
            </plugin>
        
            <plugin> 
                <groupId>org.apache.maven.plugins</groupId>
                <artifactId>maven-compiler-plugin</artifactId>
                <version>3.8.0</version>
                <configuration>
                    <release>${maven.compiler.release}</release>
                </configuration>
            </plugin>
           
            <!-- Copy dependencies in lib folder -->
            <plugin>
                <groupId>org.apache.maven.plugins</groupId>
                <artifactId>maven-dependency-plugin</artifactId>
                <executions>
                    <execution>
                        <id>copy-dependencies</id>
                        <phase>package</phase>
                        <goals>
                            <goal>copy-dependencies</goal>
                        </goals>
                        <configuration>
                            <overWriteReleases>false</overWriteReleases>
                            <overWriteSnapshots>false</overWriteSnapshots>
                            <overWriteIfNewer>true</overWriteIfNewer>
                            <excludeScope>system</excludeScope>
                            <excludeGroupIds>junit,org.hamcrest</excludeGroupIds>
                            <outputDirectory>${project.build.directory}/lib</outputDirectory>
                        </configuration>
                    </execution>
                </executions>
            </plugin>
            
            <!-- Link the jar with the dependencies in libs folder -->
            <plugin>
                <groupId>org.apache.maven.plugins</groupId>
                <artifactId>maven-jar-plugin</artifactId>
                <version>3.2.0</version>
                <configuration>
                    <archive>
                        <manifest>
                            <addClasspath>true</addClasspath>
                            <classpathPrefix>lib/</classpathPrefix>
                            <mainClass>${mainClass}</mainClass>
                            <addDefaultImplementationEntries>true</addDefaultImplementationEntries>
                        </manifest>
                    </archive>
                </configuration>
            </plugin>
                        
            <!-- Create a jar with dependencies inside -->
            <plugin>
                <groupId>org.apache.maven.plugins</groupId>
                <artifactId>maven-assembly-plugin</artifactId>
                <version>3.2.0</version>
                <executions>
                    <execution>
                        <phase>package</phase>
                        <goals>
                            <goal>single</goal>
                        </goals>
                        <configuration>
                            <archive>
                                <manifest>
                                    <addClasspath>true</addClasspath>
                                    <classpathPrefix>lib/</classpathPrefix>
                                    <mainClass>${mainClass}</mainClass>
                                    <addDefaultImplementationEntries>true</addDefaultImplementationEntries>
                                </manifest>
                            </archive>
                            <descriptorRefs>
                                <descriptorRef>jar-with-dependencies</descriptorRef>
                            </descriptorRefs>
                        </configuration>
                    </execution>
                </executions>
            </plugin>
            
            <!-- Execute the jar file on "Run Project" -->
            <plugin>
                <groupId>org.codehaus.mojo</groupId>
                <artifactId>exec-maven-plugin</artifactId>
                <version>1.6.0</version>
                <executions>
                    <execution>
                        <id>default-cli</id>
                        <goals>
                            <goal>exec</goal>                            
                        </goals>
                        <configuration>
                            <executable>${java.home}/bin/java</executable>
                            <commandlineArgs>-classpath "${project.build.directory}/lib" -jar "${project.build.directory}/${project.build.finalName}.jar"</commandlineArgs>
                        </configuration>
                    </execution>
                </executions>  
            </plugin>
            
            
        </plugins>      
    </build>
    <dependencies>
        <dependency>
            <groupId>de.micromata.jak</groupId>
            <artifactId>JavaAPIforKml</artifactId>
            <version>2.2.1</version>
        </dependency>
        <dependency>
            <groupId>com.sun.xml</groupId>
            <artifactId>jaxb-impl</artifactId>
            <version>2.0EA3</version>
        </dependency>
        <dependency>
            <groupId>org.jdom</groupId>
            <artifactId>jdom2</artifactId>
            <version>2.0.6.1</version>
        </dependency>
        <dependency>
            <groupId>edu.ucar</groupId>
            <artifactId>netcdfAll</artifactId>
            <version>5.5.2</version>
        </dependency>
        <dependency>
            <groupId>ml.options</groupId>
            <artifactId>options</artifactId>
            <version>1.0.0</version>
        </dependency>
        <dependency>
            <groupId>org.swinglabs</groupId>
            <artifactId>swingx-core</artifactId>
            <version>1.6.2-2</version>
        </dependency>
        <dependency>
            <groupId>org.swinglabs</groupId>
            <artifactId>swingx-ws</artifactId>
            <version>1.0</version>
        </dependency>
        <dependency>
            <groupId>com.opencsv</groupId>
            <artifactId>opencsv</artifactId>
            <version>5.7.0</version>
        </dependency>
        <dependency>
            <groupId>net.java.dev.timingframework</groupId>
            <artifactId>timingframework</artifactId>
            <version>1.0</version>
        </dependency>
        <dependency>
            <groupId>org.jdesktop.bsaf</groupId>
            <artifactId>bsaf</artifactId>
            <version>1.9.2</version>
            <exclusions>
                <exclusion>
                    <groupId>javax.jnlp</groupId>
                    <artifactId>jnlp</artifactId>
                </exclusion>
            </exclusions>
        </dependency>
        <dependency>
            <groupId>org.junit.jupiter</groupId>
            <artifactId>junit-jupiter-api</artifactId>
            <version>5.9.1</version>
            <scope>test</scope>
        </dependency>
        <dependency>
            <groupId>org.junit.jupiter</groupId>
            <artifactId>junit-jupiter-engine</artifactId>
            <version>5.9.1</version>
            <scope>test</scope>
        </dependency>
    </dependencies>
</project><|MERGE_RESOLUTION|>--- conflicted
+++ resolved
@@ -57,12 +57,7 @@
     <!-- Project properties -->
     <properties>
         <project.build.sourceEncoding>UTF-8</project.build.sourceEncoding>
-<<<<<<< HEAD
         <maven.compiler.release>11</maven.compiler.release>
-=======
-        <maven.compiler.source>11</maven.compiler.source>
-        <maven.compiler.target>11</maven.compiler.target>
->>>>>>> 2f804677
         <mainClass>org.previmer.ichthyop.ui.IchthyopApp</mainClass>
     </properties>
     
