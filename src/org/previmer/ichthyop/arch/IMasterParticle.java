/*
 * To change this template, choose Tools | Templates
 * and open the template in the editor.
 */

package org.previmer.ichthyop.arch;

/**
 *
 * @author pverley
 */
public interface IMasterParticle extends IBasicParticle {

    public void setIndex(int index);

    public void step();

    public void setX(double x);

    public void setY(double y);

    public void setZ(double z);

    public void setLon(double lon);

    public void setLat(double lat);

    public void setDepth(double depth);

    public void grid2Geo();

    public void geo2Grid();

    public void make2D();

    public boolean isInWater();

    public boolean isOnEdge();

    public void incrementAge();

<<<<<<< HEAD
    public void applyMove(boolean bouncyCostline);
=======
    public void applyMove();

    public double[] getMove();
>>>>>>> 41d1ef0b
}<|MERGE_RESOLUTION|>--- conflicted
+++ resolved
@@ -39,11 +39,7 @@
 
     public void incrementAge();
 
-<<<<<<< HEAD
-    public void applyMove(boolean bouncyCostline);
-=======
     public void applyMove();
 
     public double[] getMove();
->>>>>>> 41d1ef0b
 }