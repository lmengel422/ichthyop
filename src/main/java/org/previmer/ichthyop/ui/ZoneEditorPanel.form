--- conflicted
+++ resolved
@@ -774,15 +774,6 @@
                         </Property>
                         <Property name="name" type="java.lang.String" value="textNParticles" noResource="true"/>
                       </Properties>
-<<<<<<< HEAD
-                      <Events>
-                        <EventHandler event="propertyChange" listener="java.beans.PropertyChangeListener" parameters="java.beans.PropertyChangeEvent" handler="textNParticlesPropertyChange"/>
-                      </Events>
-                      <AuxValues>
-                        <AuxValue name="JavaCodeGenerator_ListenersCodePost" type="java.lang.String" value="//textNParticles.getInputMap().put(KeyStroke.getKeyStroke(&quot;ENTER&quot;), &quot;customAction&quot;);&#xa;//textNParticles.getActionMap().put(&quot;customAction&quot;, new AbstractAction() {&#xa;//    public void actionPerformed(ActionEvent e) {&#xa;//        try {&#xa;//            // Try to commit the edit&#xa;//            textNParticles.commitEdit();&#xa;//            hasZoneChanged = true;&#xa;//            btnSave.setEnabled(true);&#xa;//        } catch (ParseException pe) {&#xa;//            // Commiting didn&apos;t work, revert if necessary.&#xa;//            if (textNParticles.getFocusLostBehavior() == JFormattedTextField.COMMIT_OR_REVERT) {&#xa;//                textNParticles.setValue(textNParticles.getValue());&#xa;//            }&#xa;//        }&#xa;//    }&#xa;//});"/>
-                      </AuxValues>
-=======
->>>>>>> 86513dc1
                     </Component>
                     <Container class="javax.swing.JPanel" name="pnlOption">
                       <Properties>
