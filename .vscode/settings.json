--- conflicted
+++ resolved
@@ -2,13 +2,10 @@
     "java.autobuild.enabled": true,
     "java.configuration.updateBuildConfiguration": "automatic",
     "java.format.settings.url": ".vscode/eclipse-formatter.xml",
-<<<<<<< HEAD
     "esbonio.sphinx.confDir": "doc",
     "esbonio.server.excludedModules": [
         "os"
     ],
-    "esbonio.sphinx.buildDir": "doc/_build"
-=======
+    "esbonio.sphinx.buildDir": "doc/_build",
     "java.debug.settings.vmArgs": " "
->>>>>>> 2f804677
 }